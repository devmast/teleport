--- conflicted
+++ resolved
@@ -11,11 +11,7 @@
 #   Stable releases:   "1.0.0"
 #   Pre-releases:      "1.0.0-alpha.1", "1.0.0-beta.2", "1.0.0-rc.3"
 #   Master/dev branch: "1.0.0-dev"
-<<<<<<< HEAD
-VERSION=12.4.12-tshfix.3
-=======
 VERSION=12.4.14
->>>>>>> 7d4b7603
 
 DOCKER_IMAGE ?= teleport
 
