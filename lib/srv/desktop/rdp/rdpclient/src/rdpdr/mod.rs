--- conflicted
+++ resolved
@@ -711,9 +711,6 @@
     }
 }
 
-<<<<<<< HEAD
-#[derive(Debug)]
-=======
 /// FileCacheObject is an in-memory representation of
 /// of a file or directory holding the metadata necessary
 /// for RDP drive redirection. They are stored in map indexed
@@ -731,8 +728,8 @@
 /// | -------- | ------------- | ---------------------------------------------------------|
 /// | 3        | IRP_MJ_CLOSE  | The FCO is deleted from the cache                        |
 /// | -------- | ------------- | ---------------------------------------------------------|
->>>>>>> 791c98cd
-#[allow(dead_code)]
+#[allow(dead_code)]
+#[derive(Debug)]
 struct FileCacheObject {
     path: String,
     delete_pending: bool,
