/*
Copyright 2021 Gravitational, Inc.

Licensed under the Apache License, Version 2.0 (the "License");
you may not use this file except in compliance with the License.
You may obtain a copy of the License at

    http://www.apache.org/licenses/LICENSE-2.0

Unless required by applicable law or agreed to in writing, software
distributed under the License is distributed on an "AS IS" BASIS,
WITHOUT WARRANTIES OR CONDITIONS OF ANY KIND, either express or implied.
See the License for the specific language governing permissions and
limitations under the License.
*/

package common

import (
	"github.com/gravitational/trace"
	"golang.org/x/crypto/acme"

	"github.com/gravitational/teleport/lib/defaults"
)

// Protocol is the TLS ALPN protocol type.
type Protocol string

const (
	// ProtocolPostgres is TLS ALPN protocol value used to indicate Postgres protocol.
	ProtocolPostgres Protocol = "teleport-postgres"

	// ProtocolMySQL is TLS ALPN protocol value used to indicate MySQL protocol.
	ProtocolMySQL Protocol = "teleport-mysql"

	// ProtocolMongoDB is TLS ALPN protocol value used to indicate Mongo protocol.
	ProtocolMongoDB Protocol = "teleport-mongodb"

	// ProtocolRedisDB is TLS ALPN protocol value used to indicate Redis protocol.
	ProtocolRedisDB Protocol = "teleport-redis"

	// ProtocolSQLServer is the TLS ALPN protocol value used to indicate SQL Server protocol.
	ProtocolSQLServer Protocol = "teleport-sqlserver"

	// ProtocolProxySSH is TLS ALPN protocol value used to indicate Proxy SSH protocol.
	ProtocolProxySSH Protocol = "teleport-proxy-ssh"

	// ProtocolReverseTunnel is TLS ALPN protocol value used to indicate Proxy reversetunnel protocol.
	ProtocolReverseTunnel Protocol = "teleport-reversetunnel"

<<<<<<< HEAD
	// ProtocolReverseTunnelV2 is TLS ALPN protocol value used to indicate reversetunnel clients
	// that are aware of proxy peering. This is only used on the client side to allow intermediate
	// load balancers to make decisions based on the ALPN header. ProtocolReverseTunnel should still
	// be included in the list of ALPN header for the proxy server to handle the connection properly.
	ProtocolReverseTunnelV2 Protocol = "teleport-reversetunnelv2"

	// ProtocolHTTP is TLS ALPN protocol value used to indicate HTTP2 protocol
=======
	// ProtocolHTTP is TLS ALPN protocol value used to indicate HTTP 1.1 protocol
>>>>>>> 34ea8427
	ProtocolHTTP Protocol = "http/1.1"

	// ProtocolHTTP2 is TLS ALPN protocol value used to indicate HTTP2 protocol.
	ProtocolHTTP2 Protocol = "h2"

	// ProtocolDefault is default TLS ALPN value.
	ProtocolDefault Protocol = ""

	// ProtocolAuth allows dialing local/remote auth service based on SNI cluster name value.
	ProtocolAuth Protocol = "teleport-auth@"

	// ProtocolProxyGRPC is TLS ALPN protocol value used to indicate gRPC
	// traffic intended for the Teleport proxy.
	ProtocolProxyGRPC Protocol = "teleport-proxy-grpc"

	// ProtocolMySQLWithVerPrefix is TLS ALPN prefix used by tsh to carry
	// MySQL server version.
	ProtocolMySQLWithVerPrefix = Protocol(string(ProtocolMySQL) + "-")
)

// SupportedProtocols is the list of supported ALPN protocols.
var SupportedProtocols = []Protocol{
	acme.ALPNProto,
	ProtocolPostgres,
	ProtocolMySQL,
	ProtocolMongoDB,
	ProtocolRedisDB,
	ProtocolSQLServer,
	ProtocolProxySSH,
	ProtocolReverseTunnel,
	ProtocolHTTP,
	ProtocolHTTP2,
	ProtocolAuth,
}

// ProtocolsToString converts the list of Protocols to the list of strings.
func ProtocolsToString(protocols []Protocol) []string {
	out := make([]string, 0, len(protocols))
	for _, v := range protocols {
		out = append(out, string(v))
	}
	return out
}

// ToALPNProtocol maps provided database protocol to ALPN protocol.
func ToALPNProtocol(dbProtocol string) (Protocol, error) {
	switch dbProtocol {
	case defaults.ProtocolMySQL:
		return ProtocolMySQL, nil
	case defaults.ProtocolPostgres, defaults.ProtocolCockroachDB:
		return ProtocolPostgres, nil
	case defaults.ProtocolMongoDB:
		return ProtocolMongoDB, nil
	case defaults.ProtocolRedis:
		return ProtocolRedisDB, nil
	case defaults.ProtocolSQLServer:
		return ProtocolSQLServer, nil
	default:
		return "", trace.NotImplemented("%q protocol is not supported", dbProtocol)
	}
}

// IsDBTLSProtocol returns if DB protocol has supported native TLS protocol.
// where connection can be TLS terminated on ALPN proxy side.
// For protocol like MySQL or Postgres where custom TLS implementation is used the incoming
// connection needs to be forwarded to proxy database service where custom TLS handler is invoked
// to terminated DB connection.
func IsDBTLSProtocol(protocol Protocol) bool {
	switch protocol {
	case ProtocolMongoDB, ProtocolRedisDB, ProtocolSQLServer:
		return true
	default:
		return false
	}
}<|MERGE_RESOLUTION|>--- conflicted
+++ resolved
@@ -48,7 +48,6 @@
 	// ProtocolReverseTunnel is TLS ALPN protocol value used to indicate Proxy reversetunnel protocol.
 	ProtocolReverseTunnel Protocol = "teleport-reversetunnel"
 
-<<<<<<< HEAD
 	// ProtocolReverseTunnelV2 is TLS ALPN protocol value used to indicate reversetunnel clients
 	// that are aware of proxy peering. This is only used on the client side to allow intermediate
 	// load balancers to make decisions based on the ALPN header. ProtocolReverseTunnel should still
@@ -56,9 +55,7 @@
 	ProtocolReverseTunnelV2 Protocol = "teleport-reversetunnelv2"
 
 	// ProtocolHTTP is TLS ALPN protocol value used to indicate HTTP2 protocol
-=======
 	// ProtocolHTTP is TLS ALPN protocol value used to indicate HTTP 1.1 protocol
->>>>>>> 34ea8427
 	ProtocolHTTP Protocol = "http/1.1"
 
 	// ProtocolHTTP2 is TLS ALPN protocol value used to indicate HTTP2 protocol.
