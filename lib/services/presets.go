--- conflicted
+++ resolved
@@ -190,11 +190,8 @@
 			types.NewRule(types.KindConnectionDiagnostic, RW()),
 			types.NewRule(types.KindDatabase, RW()),
 			types.NewRule(types.KindDatabaseService, RO()),
-<<<<<<< HEAD
+			types.NewRule(types.KindLoginRule, RW()),
 			types.NewRule(types.KindPlugin, append(ReadNoSecrets(), types.VerbCreate, types.VerbUpdate, types.VerbDelete)),
-=======
-			types.NewRule(types.KindLoginRule, RW()),
->>>>>>> 3a0fc94a
 		},
 	}
 }
