/**
 * Copyright 2022 Gravitational, Inc.
 *
 * Licensed under the Apache License, Version 2.0 (the "License");
 * you may not use this file except in compliance with the License.
 * You may obtain a copy of the License at
 *
 *     http://www.apache.org/licenses/LICENSE-2.0
 *
 * Unless required by applicable law or agreed to in writing, software
 * distributed under the License is distributed on an "AS IS" BASIS,
 * WITHOUT WARRANTIES OR CONDITIONS OF ANY KIND, either express or implied.
 * See the License for the specific language governing permissions and
 * limitations under the License.
 */

import React, { useEffect, useState } from 'react';
import { useHistory, useLocation } from 'react-router';

import * as Icons from 'design/Icon';
import styled from 'styled-components';
import { Box, Flex, Link, Text } from 'design';
import { getPlatform, Platform } from 'design/platform';

import useTeleport from 'teleport/useTeleport';
import { ToolTipNoPermBadge } from 'teleport/components/ToolTipNoPermBadge';
import { Acl, AuthType, OnboardDiscover } from 'teleport/services/user';
import {
  Header,
  HeaderSubtitle,
  PermissionsErrorMessage,
  ResourceKind,
} from 'teleport/Discover/Shared';
import {
  getResourcePretitle,
  RESOURCES,
} from 'teleport/Discover/SelectResource/resources';
import AddApp from 'teleport/Apps/AddApp';
import { useUser } from 'teleport/User/UserContext';
import localStorage from 'teleport/services/localStorage';

import {
  ClusterResource,
  UserPreferences,
} from 'teleport/services/userPreferences/types';

import { resourceKindToPreferredResource } from 'teleport/Discover/Shared/ResourceKind';

import { getMarketingTermMatches } from './getMarketingTermMatches';
import { DiscoverIcon } from './icons';

import { PrioritizedResources, SearchResource } from './types';

import type { ResourceSpec } from './types';

interface SelectResourceProps {
  onSelect: (resource: ResourceSpec) => void;
}

type UrlLocationState = {
  entity: SearchResource; // entity takes precedence over search keywords
  searchKeywords: string;
};

export function SelectResource({ onSelect }: SelectResourceProps) {
  const ctx = useTeleport();
  const location = useLocation<UrlLocationState>();
  const history = useHistory();
  const { preferences } = useUser();

  const [search, setSearch] = useState('');
  const [resources, setResources] = useState<ResourceSpec[]>([]);
  const [defaultResources, setDefaultResources] = useState<ResourceSpec[]>([]);
  const [showApp, setShowApp] = useState(false);

  function onSearch(s: string, customList?: ResourceSpec[]) {
    const list = customList || defaultResources;
    const split = s.split(' ').map(s => s.toLowerCase());
    const foundResources = list.filter(r => {
      const match = split.every(s => r.keywords.includes(s));
      if (match) {
        return r;
      }
    });
    setResources(foundResources);
    setSearch(s);
  }

  function onClearSearch() {
    history.replace({ state: {} }); // Clear any loc state.
    onSearch('');
  }

  useEffect(() => {
    // Apply access check to each resource.
    const userContext = ctx.storeUser.state;
    const { acl, authType } = userContext;
    const platform = getPlatform();

    const resources = addHasAccessField(
      acl,
      filterResources(platform, authType, RESOURCES)
    );
    const onboardDiscover = localStorage.getOnboardDiscover();
    const sortedResources = sortResources(
      resources,
      preferences,
      onboardDiscover
    );
    setDefaultResources(sortedResources);

    // A user can come to this screen by clicking on
    // a `add <specific-resource-type>` button.
    // We sort the list by the specified resource type,
    // and then apply a search filter to it to reduce
    // the amount of results.
    // We don't do this if the resource type is `unified_resource`,
    // since we want to show all resources.
    // TODO(bl-nero): remove this once the localstorage setting to disable unified resources is removed.
    const resourceKindSpecifiedByUrlLoc = location.state?.entity;
    if (
      resourceKindSpecifiedByUrlLoc &&
      resourceKindSpecifiedByUrlLoc !== SearchResource.UNIFIED_RESOURCE
    ) {
      const sortedResourcesByKind = sortResourcesByKind(
        resourceKindSpecifiedByUrlLoc,
        sortedResources
      );
      onSearch(resourceKindSpecifiedByUrlLoc, sortedResourcesByKind);
      return;
    }

    const searchKeywordSpecifiedByUrlLoc = location.state?.searchKeywords;
    if (searchKeywordSpecifiedByUrlLoc) {
      onSearch(searchKeywordSpecifiedByUrlLoc, sortedResources);
      return;
    }

    setResources(sortedResources);
    // Processing of the lists should only happen once on init.
    // User perms remain static and URL loc state does not change.
    // eslint-disable-next-line react-hooks/exhaustive-deps
  }, []);

  return (
    <Box mt={4}>
      <Header>Select Resource To Add</Header>
      <HeaderSubtitle>
        Teleport can integrate into most, if not all of your infrastructure.
        Search for what resource you want to add.
      </HeaderSubtitle>
      <Box height="90px" width="600px">
        <InputWrapper mb={2}>
          <StyledInput
            placeholder="Search for a resource"
            autoFocus
            value={search}
            onChange={e => onSearch(e.target.value)}
            max={100}
          />
        </InputWrapper>
        {search && <ClearSearch onClick={onClearSearch} />}
      </Box>
      {resources && resources.length > 0 && (
        <>
          <Grid>
            {resources.map((r, index) => {
              const title = r.name;
              const pretitle = getResourcePretitle(r);

              let resourceCardProps;
              if (r.kind === ResourceKind.Application) {
                resourceCardProps = {
                  onClick: () => {
                    if (r.hasAccess) {
                      setShowApp(true);
                      onSelect(r);
                    }
                  },
                };
              } else if (r.unguidedLink) {
                resourceCardProps = {
                  as: Link,
                  href: r.hasAccess ? r.unguidedLink : null,
                  target: '_blank',
                  style: { textDecoration: 'none' },
                };
              } else {
                resourceCardProps = {
                  onClick: () => r.hasAccess && onSelect(r),
                };
              }

              // There can be three types of click behavior with the resource cards:
              //  1) If the resource has no interactive UI flow ("unguided"),
              //     clicking on the card will take a user to our docs page
              //     on a new tab.
              //  2) If the resource is guided, we start the "flow" by
              //     taking user to the next step.
              //  3) If the resource is kind 'Application', it will render the legacy
              //     popup modal where it shows user to add app manually or automatically.
              return (
                <ResourceCard
                  data-testid={r.kind}
                  key={`${index}${pretitle}${title}`}
                  hasAccess={r.hasAccess}
                  {...resourceCardProps}
                >
                  {!r.unguidedLink && r.hasAccess && (
                    <BadgeGuided>Guided</BadgeGuided>
                  )}
                  {!r.hasAccess && (
                    <ToolTipNoPermBadge
                      children={<PermissionsErrorMessage resource={r} />}
                    />
                  )}
                  <Flex px={2} alignItems="center">
                    <Flex mr={3} justifyContent="center" width="24px">
                      <DiscoverIcon name={r.icon} />
                    </Flex>
                    <Box>
                      {pretitle && (
                        <Text fontSize="12px" color="text.slightlyMuted">
                          {pretitle}
                        </Text>
                      )}
                      {r.unguidedLink ? (
                        <Text bold color="text.main">
                          {title}
                        </Text>
                      ) : (
                        <Text bold>{title}</Text>
                      )}
                    </Box>
                  </Flex>
                </ResourceCard>
              );
            })}
          </Grid>
          <Text mt={6} fontSize="12px">
            Looking for something else?{' '}
            <Link
              href="https://github.com/gravitational/teleport/issues/new?assignees=&labels=feature-request&template=feature_request.md"
              target="_blank"
              ml={2}
            >
              Request a feature
            </Link>
          </Text>
        </>
      )}
      {showApp && <AddApp onClose={() => setShowApp(false)} />}
    </Box>
  );
}

const ClearSearch = ({ onClick }: { onClick(): void }) => {
  return (
    <Flex
      width="120px"
      onClick={onClick}
      alignItems="center"
      mt={1}
      css={`
        font-size: 12px;
        opacity: 0.7;

        :hover {
          cursor: pointer;
          opacity: 1;
        }
      `}
    >
      <Box
        mr={1}
        ml={1}
        width="18px"
        height="18px"
        borderRadius="4px"
        textAlign="center"
        css={`
          background: ${props => props.theme.colors.error.main};
        `}
      >
        <Icons.Cross size="small" />
      </Box>
      <Text>Clear search</Text>
    </Flex>
  );
};

function checkHasAccess(acl: Acl, resourceKind: ResourceKind) {
  const basePerm = acl.tokens.create;
  if (!basePerm) {
    return false;
  }

  switch (resourceKind) {
    case ResourceKind.Application:
      return acl.appServers.read && acl.appServers.list;
    case ResourceKind.Database:
      return acl.dbServers.read && acl.dbServers.list;
    case ResourceKind.Desktop:
      return acl.desktops.read && acl.desktops.list;
    case ResourceKind.Kubernetes:
      return acl.kubeServers.read && acl.kubeServers.list;
    case ResourceKind.Server:
      return acl.nodes.list;
    case ResourceKind.SamlApplication:
      return acl.samlIdpServiceProvider.create;
<<<<<<< HEAD
    case ResourceKind.ExternalCloudAudit:
      return true; // TODO acl.externalCloudAudit.create;
=======
    case ResourceKind.ConnectMyComputer:
      // This is probably already true since without this permission the user wouldn't be able to
      // add any other resource, but let's just leave it for completeness sake.
      return acl.tokens.create;
>>>>>>> 8dce443d
    default:
      return false;
  }
}

function sortResourcesByKind(
  resourceKind: SearchResource,
  resources: ResourceSpec[]
) {
  let sorted: ResourceSpec[] = [];
  switch (resourceKind) {
    case SearchResource.SERVER:
      sorted = [
        ...resources.filter(r => r.kind === ResourceKind.Server),
        ...resources.filter(r => r.kind !== ResourceKind.Server),
      ];
      break;
    case SearchResource.APPLICATION:
      sorted = [
        ...resources.filter(r => r.kind === ResourceKind.Application),
        ...resources.filter(r => r.kind !== ResourceKind.Application),
      ];
      break;
    case SearchResource.DATABASE:
      sorted = [
        ...resources.filter(r => r.kind === ResourceKind.Database),
        ...resources.filter(r => r.kind !== ResourceKind.Database),
      ];
      break;
    case SearchResource.DESKTOP:
      sorted = [
        ...resources.filter(r => r.kind === ResourceKind.Desktop),
        ...resources.filter(r => r.kind !== ResourceKind.Desktop),
      ];
      break;
    case SearchResource.KUBERNETES:
      sorted = [
        ...resources.filter(r => r.kind === ResourceKind.Kubernetes),
        ...resources.filter(r => r.kind !== ResourceKind.Kubernetes),
      ];
      break;
  }
  return sorted;
}

const aBeforeB = -1;
const aAfterB = 1;
const aEqualsB = 0;

/**
 * Evaluates the predicate and prioritizes the element matching the predicate over the element that
 * doesn't.
 *
 * @example
 * comparePredicate({color: 'green'}, {color: 'red'}, (el) => el.color === 'green') // => -1 (a before b)
 * comparePredicate({color: 'red'}, {color: 'green'}, (el) => el.color === 'green') // => 1  (a after  b)
 * comparePredicate({color: 'blue'}, {color: 'pink'}, (el) => el.color === 'green') // => 0  (both are equal)
 */
function comparePredicate<ElementType>(
  a: ElementType,
  b: ElementType,
  predicate: (resource: ElementType) => boolean
): -1 | 0 | 1 {
  const aMatches = predicate(a);
  const bMatches = predicate(b);

  if (aMatches && !bMatches) {
    return aBeforeB;
  }

  if (bMatches && !aMatches) {
    return aAfterB;
  }

  return aEqualsB;
}

export function sortResources(
  resources: ResourceSpec[],
  preferences: UserPreferences,
  onboardDiscover: OnboardDiscover | undefined
) {
  const { preferredResources, hasPreferredResources } =
    getPrioritizedResources(preferences);
  const platform = getPlatform();

  const sortedResources = [...resources];
  const accessible = sortedResources.filter(r => r.hasAccess);
  const restricted = sortedResources.filter(r => !r.hasAccess);

  const hasNoResources = onboardDiscover && !onboardDiscover.hasResource;
  const prefersServers =
    hasPreferredResources &&
    preferredResources.includes(
      resourceKindToPreferredResource(ResourceKind.Server)
    );
  const prefersServersOrNoPreferences =
    prefersServers || !hasPreferredResources;
  const shouldShowConnectMyComputerFirst =
    hasNoResources &&
    prefersServersOrNoPreferences &&
    isConnectMyComputerAvailable(accessible);

  // Sort accessible resources by:
  // 1. os
  // 2. preferred
  // 3. guided
  // 4. alphabetically
  //
  // When available on the given platform, Connect My Computer is put either as the first resource
  // if the user has no resources, otherwise it's at the end of the guided group.
  accessible.sort((a, b) => {
    const compareAB = (predicate: (r: ResourceSpec) => boolean) =>
      comparePredicate(a, b, predicate);
    const areBothGuided = !a.unguidedLink && !b.unguidedLink;

    // Special cases for Connect My Computer.
    // Show Connect My Computer tile as the first resource.
    if (shouldShowConnectMyComputerFirst) {
      const prioritizeConnectMyComputer = compareAB(
        r => r.kind === ResourceKind.ConnectMyComputer
      );
      if (prioritizeConnectMyComputer) {
        return prioritizeConnectMyComputer;
      }

      // Within the guided group, deprioritize server tiles of the current user platform if Connect
      // My Computer is available.
      //
      // If the user has no resources available in the cluster, we want to nudge them towards
      // Connect My Computer rather than, say, standalone macOS setup.
      //
      // Only do this if the user doesn't explicitly prefer servers. If they prefer servers, we
      // want the servers for their platform to be displayed in their usual place so that the user
      // doesn't miss that Teleport supports them.
      if (!prefersServers && areBothGuided) {
        const deprioritizeServerForUserPlatform = compareAB(
          r => !(r.kind == ResourceKind.Server && r.platform === platform)
        );
        if (deprioritizeServerForUserPlatform) {
          return deprioritizeServerForUserPlatform;
        }
      }
    } else if (areBothGuided) {
      // Show Connect My Computer tile as the last guided resource if the user already added some
      // resources or they prefer other kinds of resources than servers.
      const deprioritizeConnectMyComputer = compareAB(
        r => r.kind !== ResourceKind.ConnectMyComputer
      );
      if (deprioritizeConnectMyComputer) {
        return deprioritizeConnectMyComputer;
      }
    }

    // Display platform resources first
    const prioritizeUserPlatform = compareAB(r => r.platform === platform);
    if (prioritizeUserPlatform) {
      return prioritizeUserPlatform;
    }

    // Display preferred resources second
    if (hasPreferredResources) {
      const prioritizePreferredResource = compareAB(r =>
        preferredResources.includes(resourceKindToPreferredResource(r.kind))
      );
      if (prioritizePreferredResource) {
        return prioritizePreferredResource;
      }
    }

    // Display guided resources third
    const prioritizeGuided = compareAB(r => !r.unguidedLink);
    if (prioritizeGuided) {
      return prioritizeGuided;
    }

    // Alpha
    return a.name.localeCompare(b.name);
  });

  // Sort restricted resources alphabetically
  restricted.sort((a, b) => {
    return a.name.localeCompare(b.name);
  });

  // Sort resources that user has access to the
  // top of the list, so it is more visible to
  // the user.
  return [...accessible, ...restricted];
}

function isConnectMyComputerAvailable(
  accessibleResources: ResourceSpec[]
): boolean {
  return !!accessibleResources.find(
    resource => resource.kind === ResourceKind.ConnectMyComputer
  );
}

/**
 * Returns prioritized resources based on user preferences cluster state
 *
 * @remarks
 * A user can have preferredResources set via onboarding either from the survey (preferredResources)
 * or various query parameters (marketingParams). We sort the list by the marketingParams if available.
 * If not, we sort by preferred resource type if available.
 * We do not search.
 *
 * @param preferences - Cluster state user preferences
 * @returns PrioritizedResources which is both the resource to prioritize and a boolean value of the value
 *
 */
function getPrioritizedResources(
  preferences: UserPreferences
): PrioritizedResources {
  const marketingParams = preferences.onboard.marketingParams;

  if (marketingParams) {
    const marketingPriorities = getMarketingTermMatches(marketingParams);
    if (marketingPriorities.length > 0) {
      return {
        hasPreferredResources: true,
        preferredResources: marketingPriorities,
      };
    }
  }

  const preferredResources = preferences.onboard.preferredResources || [];

  // hasPreferredResources will be false if all resources are selected
  const maxResources = Object.keys(ClusterResource).length / 2 - 1;
  const selectedAll = preferredResources.length === maxResources;

  return {
    preferredResources: preferredResources,
    hasPreferredResources: preferredResources.length > 0 && !selectedAll,
  };
}

export function filterResources(
  platform: Platform,
  authType: AuthType,
  resources: ResourceSpec[]
) {
  return resources.filter(resource => {
    const resourceSupportsPlatform =
      !resource.supportedPlatforms?.length ||
      resource.supportedPlatforms.includes(platform);

    const resourceSupportsAuthType =
      !resource.supportedAuthTypes?.length ||
      resource.supportedAuthTypes.includes(authType);

    return resourceSupportsPlatform && resourceSupportsAuthType;
  });
}

function addHasAccessField(
  acl: Acl,
  resources: ResourceSpec[]
): ResourceSpec[] {
  return resources.map(r => {
    const hasAccess = checkHasAccess(acl, r.kind);
    switch (r.kind) {
      case ResourceKind.Database:
        return { ...r, dbMeta: { ...r.dbMeta }, hasAccess };
      default:
        return { ...r, hasAccess };
    }
  });
}

const Grid = styled.div`
  display: grid;
  grid-template-columns: repeat(auto-fill, 320px);
  column-gap: 10px;
  row-gap: 15px;
`;

const ResourceCard = styled.div`
  display: flex;
  position: relative;
  align-items: center;
  background: ${props => props.theme.colors.spotBackground[0]};
  transition: all 0.3s;

  border-radius: 8px;
  padding: 12px 12px 12px 12px;
  color: ${props => props.theme.colors.text.main};
  cursor: pointer;
  height: 48px;

  opacity: ${props => (props.hasAccess ? '1' : '0.45')};

  :hover {
    background: ${props => props.theme.colors.spotBackground[1]};
  }
`;

const BadgeGuided = styled.div`
  position: absolute;
  background: ${props => props.theme.colors.brand};
  color: ${props => props.theme.colors.text.primaryInverse};
  padding: 0px 6px;
  border-top-right-radius: 8px;
  border-bottom-left-radius: 8px;
  top: 0px;
  right: 0px;
  font-size: 10px;
`;

const InputWrapper = styled.div`
  border-radius: 200px;
  height: 40px;
  border: 1px solid ${props => props.theme.colors.spotBackground[2]};

  &:hover,
  &:focus,
  &:active {
    background: ${props => props.theme.colors.spotBackground[0]};
  }
`;

const StyledInput = styled.input`
  border: none;
  outline: none;
  box-sizing: border-box;
  height: 100%;
  width: 100%;
  transition: all 0.2s;
  color: ${props => props.theme.colors.text.main};
  background: transparent;
  margin-right: ${props => props.theme.space[3]}px;
  margin-bottom: ${props => props.theme.space[2]}px;
  padding: ${props => props.theme.space[3]}px;
`;<|MERGE_RESOLUTION|>--- conflicted
+++ resolved
@@ -308,15 +308,12 @@
       return acl.nodes.list;
     case ResourceKind.SamlApplication:
       return acl.samlIdpServiceProvider.create;
-<<<<<<< HEAD
     case ResourceKind.ExternalCloudAudit:
       return true; // TODO acl.externalCloudAudit.create;
-=======
     case ResourceKind.ConnectMyComputer:
       // This is probably already true since without this permission the user wouldn't be able to
       // add any other resource, but let's just leave it for completeness sake.
       return acl.tokens.create;
->>>>>>> 8dce443d
     default:
       return false;
   }
